/**
 * This scripts creates example markdown files for the summary in the ./tmp folder.
 * You can use it to preview changes to the summary.
 *
 * You can execute it like this:
 * npx ts-node scripts/create_summary.ts
 */

import {Change, Changes, ConfigurationOptions} from '../src/schemas'
import {createTestChange} from '../__tests__/fixtures/create-test-change'
import {InvalidLicenseChanges} from '../src/licenses'
import * as fs from 'fs'
import * as core from '@actions/core'
import * as summary from '../src/summary'
import * as path from 'path'

const defaultConfig: ConfigurationOptions = {
  vulnerability_check: true,
  license_check: true,
  fail_on_severity: 'high',
  fail_on_scopes: ['runtime'],
  allow_ghsas: [],
  allow_licenses: ['MIT'],
  deny_licenses: [],
  deny_packages: [],
  deny_groups: [],
  allow_dependencies_licenses: [
    'pkg:npm/express@4.17.1',
    'pkg:pypi/requests',
    'pkg:pypi/certifi',
    'pkg:pypi/pycrypto@2.6.1'
  ],
  comment_summary_in_pr: true,
<<<<<<< HEAD
  warn_only: false
=======
  retry_on_snapshot_warnings: false,
  retry_on_snapshot_warnings_timeout: 120
>>>>>>> d53388ef
}

const tmpDir = path.resolve(__dirname, '../tmp')

const createExampleSummaries = async (): Promise<void> => {
  await fs.promises.mkdir(tmpDir, {recursive: true})

  await createNonIssueSummary()
  await createFullSummary()
}

const createNonIssueSummary = async (): Promise<void> => {
  await createSummary(
    [],
    {forbidden: [], unresolved: [], unlicensed: []},
    [],
    defaultConfig,
    'non-issue-summary.md'
  )
}

const createFullSummary = async (): Promise<void> => {
  const changes = [createTestChange()]
  const licenses: InvalidLicenseChanges = {
    forbidden: [
      createTestChange({
        name: 'underscore',
        version: '1.12.0',
        license: 'Apache 2.0'
      })
    ],
    unresolved: [
      createTestChange({
        name: 'octoinvader',
        license: 'Non SPDX License'
      }),
      createTestChange({
        name: 'owner/action-1',
        license: 'XYZ-License',
        version: 'v1.2.2',
        manifest: '.github/workflows/action.yml'
      })
    ],
    unlicensed: [
      createTestChange({
        name: 'my-other-dependency',
        license: null
      }),
      createTestChange({
        name: 'owner/action-2',
        version: 'main',
        license: null,
        manifest: '.github/workflows/action.yml'
      })
    ]
  }

  await createSummary(changes, licenses, [], defaultConfig, 'full-summary.md')
}

async function createSummary(
  vulnerabilities: Changes,
  licenseIssues: InvalidLicenseChanges,
  denied: Change[],
  config: ConfigurationOptions,
  fileName: string
): Promise<void> {
  summary.addSummaryToSummary(vulnerabilities, licenseIssues, denied, config)
  summary.addChangeVulnerabilitiesToSummary(
    vulnerabilities,
    config.fail_on_severity
  )
  summary.addLicensesToSummary(licenseIssues, defaultConfig)

  const allChanges = [
    ...vulnerabilities,
    ...licenseIssues.forbidden,
    ...licenseIssues.unresolved,
    ...licenseIssues.unlicensed
  ]

  summary.addScannedDependencies(allChanges)

  const text = core.summary.stringify()
  await fs.promises.writeFile(path.resolve(tmpDir, fileName), text, {
    flag: 'w'
  })
  core.summary.emptyBuffer()
}

createExampleSummaries()<|MERGE_RESOLUTION|>--- conflicted
+++ resolved
@@ -31,12 +31,9 @@
     'pkg:pypi/pycrypto@2.6.1'
   ],
   comment_summary_in_pr: true,
-<<<<<<< HEAD
+  retry_on_snapshot_warnings: false,
+  retry_on_snapshot_warnings_timeout: 120,
   warn_only: false
-=======
-  retry_on_snapshot_warnings: false,
-  retry_on_snapshot_warnings_timeout: 120
->>>>>>> d53388ef
 }
 
 const tmpDir = path.resolve(__dirname, '../tmp')
