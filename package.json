{
  "name": "dependency-review-action",
  "version": "0.0.1",
  "private": true,
  "description": "A GitHub Action for Dependency Review",
  "main": "lib/main.js",
  "scripts": {
    "build": "tsc",
    "format": "prettier --write '**/*.ts'",
    "format-check": "prettier --check '**/*.ts'",
    "lint": "eslint src/**/*.ts",
    "package": "ncc build --source-map --license licenses.txt",
    "test": "jest",
    "all": "npm run build && npm run format && npm run lint && npm run package && npm test"
  },
  "repository": {
    "type": "git",
    "url": "git+https://github.com/github/dependency-review-action.git"
  },
  "keywords": [
    "actions",
    "node",
    "setup"
  ],
  "author": "GitHub",
  "license": "MIT",
  "dependencies": {
    "@actions/core": "^1.8.2",
    "@actions/github": "^5.0.3",
    "@octokit/plugin-retry": "^3.0.9",
    "@octokit/request-error": "^2.1.0",
    "ansi-styles": "^6.1.0",
    "got": "^12.1.0",
    "nodemon": "^2.0.16",
<<<<<<< HEAD
    "yaml": "^2.1.0",
    "zod": "^3.15.1"
=======
    "zod": "^3.17.3"
>>>>>>> 67a046c9
  },
  "devDependencies": {
    "@types/node": "^17.0.36",
    "@typescript-eslint/eslint-plugin": "^5.26.0",
    "@typescript-eslint/parser": "^5.26.0",
    "@vercel/ncc": "^0.34.0",
    "esbuild-register": "^3.3.2",
    "eslint": "^8.16.0",
    "eslint-plugin-github": "^4.3.6",
    "eslint-plugin-jest": "^26.4.5",
    "jest": "^27.5.1",
    "js-yaml": "^4.1.0",
    "nodemon": "^2.0.16",
    "prettier": "2.6.2",
    "ts-jest": "^27.1.4",
    "typescript": "^4.7.2"
  }
}<|MERGE_RESOLUTION|>--- conflicted
+++ resolved
@@ -32,12 +32,8 @@
     "ansi-styles": "^6.1.0",
     "got": "^12.1.0",
     "nodemon": "^2.0.16",
-<<<<<<< HEAD
     "yaml": "^2.1.0",
-    "zod": "^3.15.1"
-=======
     "zod": "^3.17.3"
->>>>>>> 67a046c9
   },
   "devDependencies": {
     "@types/node": "^17.0.36",
