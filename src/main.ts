--- conflicted
+++ resolved
@@ -7,11 +7,8 @@
 import {readConfig} from '../src/config'
 import {filterChangesBySeverity} from '../src/filter'
 import {getDeniedLicenseChanges} from './licenses'
-<<<<<<< HEAD
 import * as summary from './summary'
-=======
 import {getRefs} from './git-refs'
->>>>>>> 9f2f2d8a
 
 async function run(): Promise<void> {
   try {
